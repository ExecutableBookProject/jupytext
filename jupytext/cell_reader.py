"""Read notebook cells from their text representation"""

import re
<<<<<<< HEAD
=======
import json
from copy import copy
>>>>>>> a52ee8c9
from nbformat.v4.nbbase import new_code_cell, new_raw_cell, new_markdown_cell
from .languages import _SCRIPT_EXTENSIONS

# Sphinx Gallery is an optional dependency. And we intercept the SyntaxError for #301
try:
    from sphinx_gallery.notebook import rst2md
except (ImportError, SyntaxError):
    rst2md = None

from .cell_metadata import is_active, text_to_metadata, rmd_options_to_metadata
from .languages import _JUPYTER_LANGUAGES
from .stringparser import StringParser
from .magics import uncomment_magic, is_magic, unescape_code_start
from .pep8 import pep8_lines_between_cells

_BLANK_LINE = re.compile(r"^\s*$")
_PY_COMMENT = re.compile(r"^\s*#")
_PY_INDENTED = re.compile(r"^\s")


def uncomment(lines, prefix='#'):
    """Remove prefix and space, or only prefix, when possible"""
    if not prefix:
        return lines
    prefix_and_space = prefix + ' '
    length_prefix = len(prefix)
    length_prefix_and_space = len(prefix_and_space)
    return [line[length_prefix_and_space:] if line.startswith(prefix_and_space)
            else (line[length_prefix:] if line.startswith(prefix) else line)
            for line in lines]


def paragraph_is_fully_commented(lines, comment, main_language):
    """Is the paragraph fully commented?"""
    for i, line in enumerate(lines):
        if line.startswith(comment):
            if line[len(comment):].lstrip().startswith(comment):
                continue
            if is_magic(line, main_language):
                return False
            continue
        return i > 0 and _BLANK_LINE.match(line)
    return True


def next_code_is_indented(lines):
    """Is the next unescaped line indented?"""
    for line in lines:
        if _BLANK_LINE.match(line) or _PY_COMMENT.match(line):
            continue
        return _PY_INDENTED.match(line)
    return False


def count_lines_to_next_cell(cell_end_marker, next_cell_start, total, explicit_eoc):
    """How many blank lines between end of cell marker and next cell?"""
    if cell_end_marker < total:
        lines_to_next_cell = next_cell_start - cell_end_marker
        if explicit_eoc:
            lines_to_next_cell -= 1
        if next_cell_start >= total:
            lines_to_next_cell += 1
        return lines_to_next_cell

    return 1


def last_two_lines_blank(source):
    """Are the two last lines blank, and not the third last one?"""
    if len(source) < 3:
        return False
    return not _BLANK_LINE.match(source[-3]) and _BLANK_LINE.match(source[-2]) and _BLANK_LINE.match(source[-1])


class BaseCellReader(object):
    """A class that can read notebook cells from their text representation"""
    default_comment_magics = None
    lines_to_next_cell = 1

    start_code_re = None
    simple_start_code_re = None
    end_code_re = None

    # How to make code inactive
    comment = ''

    # Any specific prefix for lines in markdown cells (like in R spin format?)
    markdown_prefix = None

    def __init__(self, fmt=None, default_language=None):
        """Create a cell reader with empty content"""
        if not fmt:
            fmt = {}
        self.ext = fmt.get('extension')
        self.default_language = default_language or _SCRIPT_EXTENSIONS.get(self.ext, {}).get('language', 'python')
        self.comment_magics = fmt.get('comment_magics', self.default_comment_magics)
        self.format_version = fmt.get('format_version')
        self.metadata = None
        self.org_content = []
        self.content = []
        self.explicit_eoc = None
        self.cell_type = None
        self.language = None

    def read(self, lines):
        """Read one cell from the given lines, and return the cell,
        plus the position of the next cell
        """

        # Do we have an explicit code marker on the first line?
        self.metadata_and_language_from_option_line(lines[0])

        if self.metadata and 'language' in self.metadata:
            self.language = self.metadata.pop('language')

        # Parse cell till its end and set content, lines_to_next_cell
        pos_next_cell = self.find_cell_content(lines)

        if self.cell_type == 'code':
            new_cell = new_code_cell
        elif self.cell_type == 'markdown':
            new_cell = new_markdown_cell
        else:
            new_cell = new_raw_cell

        if not self.metadata:
            self.metadata = {}

        if self.ext == '.py':
            expected_blank_lines = pep8_lines_between_cells(self.org_content or [''], lines[pos_next_cell:], self.ext)
        else:
            expected_blank_lines = 1

        if self.lines_to_next_cell != expected_blank_lines:
            self.metadata['lines_to_next_cell'] = self.lines_to_next_cell

        if self.language:
            self.metadata['language'] = self.language

        return new_cell(source='\n'.join(self.content), metadata=self.metadata), pos_next_cell

    def metadata_and_language_from_option_line(self, line):
        """Parse code options on the given line. When a start of a code cell
        is found, self.metadata is set to a dictionary."""
        if self.start_code_re.match(line):
            self.language, self.metadata = self.options_to_metadata(self.start_code_re.findall(line)[0])

    def options_to_metadata(self, options):
        """Return language (str) and metadata (dict) from the option line"""
        raise NotImplementedError("Option parsing must be implemented in a sub class")

    def find_cell_end(self, lines):
        """Return position of end of cell marker, and position
        of first line after cell"""
        raise NotImplementedError('This method must be implemented in a sub class')

    def find_cell_content(self, lines):
        """Parse cell till its end and set content, lines_to_next_cell.
        Return the position of next cell start"""
        cell_end_marker, next_cell_start, self.explicit_eoc = self.find_cell_end(lines)

        # Metadata to dict
        if self.metadata is None:
            cell_start = 0
            self.metadata = {}
        else:
            cell_start = 1

        # Cell content
        source = lines[cell_start:cell_end_marker]
        self.org_content = copy(source)

        # Exactly two empty lines at the end of cell (caused by PEP8)?
        if self.ext == '.py' and self.explicit_eoc:
            if last_two_lines_blank(source):
                source = source[:-2]
                lines_to_end_of_cell_marker = 2
            else:
                lines_to_end_of_cell_marker = 0

            pep8_lines = pep8_lines_between_cells(source, lines[cell_end_marker:], self.ext)
            if lines_to_end_of_cell_marker != (0 if pep8_lines == 1 else 2):
                self.metadata['lines_to_end_of_cell_marker'] = lines_to_end_of_cell_marker

        if not is_active(self.ext, self.metadata) or \
                ('active' not in self.metadata and self.language and self.language != self.default_language):
            self.content = uncomment(source, self.comment if self.ext not in ['.r', '.R'] else '#')
        else:
            self.content = self.uncomment_code_and_magics(source)

        # Is this an inactive cell?
        if self.cell_type == 'code':
            if not is_active('.ipynb', self.metadata):
                if self.metadata.get('active') == '':
                    del self.metadata['active']
                self.cell_type = 'raw'
            elif self.ext in ['.md', '.markdown'] and not self.language:
                # Markdown files in version >= 1.3 represent code chunks with no language as Markdown cells
                if self.format_version not in ['1.0', '1.1']:
                    self.cell_type = 'markdown'
                    self.explicit_eoc = False
                    cell_end_marker += 1
                    self.content = lines[:cell_end_marker]
                # Previous versions mapped those to raw cells
                else:
                    self.cell_type = 'raw'

        # Explicit end of cell marker?
        if (next_cell_start + 1 < len(lines) and
                _BLANK_LINE.match(lines[next_cell_start]) and
                not _BLANK_LINE.match(lines[next_cell_start + 1])):
            next_cell_start += 1
        elif (self.explicit_eoc and next_cell_start + 2 < len(lines) and
              _BLANK_LINE.match(lines[next_cell_start]) and
              _BLANK_LINE.match(lines[next_cell_start + 1]) and
              not _BLANK_LINE.match(lines[next_cell_start + 2])):
            next_cell_start += 2

        self.lines_to_next_cell = count_lines_to_next_cell(
            cell_end_marker,
            next_cell_start,
            len(lines),
            self.explicit_eoc)

        return next_cell_start

    def uncomment_code_and_magics(self, lines):
        """Uncomment code and possibly commented magic commands"""
        raise NotImplementedError('This method must be implemented in a sub class')


class MarkdownCellReader(BaseCellReader):
    """Read notebook cells from Markdown documents"""
    comment = ''
    start_code_re = re.compile(r"^```({})(.*)".format('|'.join(
        _JUPYTER_LANGUAGES + [str.upper(lang) for lang in _JUPYTER_LANGUAGES]).replace('+', '\\+')))
    non_jupyter_code_re = re.compile(r"^```")
    end_code_re = re.compile(r"^```\s*$")
    start_region_re = re.compile(r"^<!--\s*#(region|markdown|md|raw)(.*)-->\s*$")
    end_region_re = None
    default_comment_magics = False

    def __init__(self, fmt=None, default_language=None):
        super(MarkdownCellReader, self).__init__(fmt, default_language)
        self.split_at_heading = (fmt or {}).get('split_at_heading', False)
        self.in_region = False
        self.in_raw = False
        if self.format_version in ['1.0', '1.1']:
            self.start_code_re = re.compile(r"^```(.*)")

    def metadata_and_language_from_option_line(self, line):
        match_region = self.start_region_re.match(line)
        if match_region:
            self.in_region = True
            groups = match_region.groups()
            region_name = groups[0]
            self.end_region_re = re.compile(r"^<!--\s*#end{}\s*-->\s*$".format(region_name))
            title, self.metadata = text_to_metadata(groups[1], allow_title=True)
            if region_name == 'raw':
                self.cell_type = 'raw'
            else:
                self.cell_type = 'markdown'
            if title:
                self.metadata['title'] = title
            if region_name in ['markdown', 'md']:
                self.metadata['region_name'] = region_name
        elif self.start_code_re.match(line):
            self.language, self.metadata = self.options_to_metadata(self.start_code_re.findall(line)[0])

    def options_to_metadata(self, options):
        if isinstance(options, tuple):
            options = ' '.join(options)
        return text_to_metadata(options)

    def find_cell_end(self, lines):
        """Return position of end of cell marker, and position
        of first line after cell"""
        if self.in_region:
            for i, line in enumerate(lines):
                if self.end_region_re.match(line):
                    return i, i + 1, True
        elif self.metadata is None:
            # default markdown: (last) two consecutive blank lines, except when in code blocks
            self.cell_type = 'markdown'
            prev_blank = 0
            in_explicit_code_block = False
            in_indented_code_block = False

            for i, line in enumerate(lines):
                if in_explicit_code_block and self.end_code_re.match(line):
                    in_explicit_code_block = False
                    continue

                if prev_blank and line.startswith('    ') and not _BLANK_LINE.match(line):
                    in_indented_code_block = True
                    prev_blank = 0
                    continue

                if in_indented_code_block and not _BLANK_LINE.match(line) and not line.startswith('    '):
                    in_indented_code_block = False

                if in_indented_code_block or in_explicit_code_block:
                    continue

                if self.start_code_re.match(line) or self.start_region_re.match(line):
                    if i > 1 and prev_blank:
                        return i - 1, i, False
                    return i, i, False

                if self.non_jupyter_code_re and self.non_jupyter_code_re.match(line):
                    in_explicit_code_block = True
                    prev_blank = 0
                    continue

                if self.split_at_heading and line.startswith('#') and prev_blank >= 1:
                    return i - 1, i, False

                if _BLANK_LINE.match(lines[i]):
                    prev_blank += 1
                elif i > 2 and prev_blank >= 2:
                    return i - 2, i, True
                else:
                    prev_blank = 0
        else:
            self.cell_type = 'code'
            for i, line in enumerate(lines):
                # skip cell header
                if i == 0:
                    continue
                if self.end_code_re.match(line):
                    return i, i + 1, True

        # End not found
        return len(lines), len(lines), False

    def uncomment_code_and_magics(self, lines):
        if self.cell_type == 'code' and self.comment_magics:
            lines = uncomment_magic(lines, self.language)
        return lines


class RMarkdownCellReader(MarkdownCellReader):
    """Read notebook cells from R Markdown notebooks"""
    comment = ''
    start_code_re = re.compile(r"^```{(.*)}\s*$")
    non_jupyter_code_re = re.compile(r"^```([^\{]|\s*$)")
    default_language = 'R'
    default_comment_magics = True

    def options_to_metadata(self, options):
        return rmd_options_to_metadata(options)

    def uncomment_code_and_magics(self, lines):
        if self.cell_type == 'code' and self.comment_magics and is_active(self.ext, self.metadata):
            uncomment_magic(lines, self.language or self.default_language)

        return lines


class ScriptCellReader(BaseCellReader):  # pylint: disable=W0223
    """Read notebook cells from scripts
    (common base for R and Python scripts)"""

    def uncomment_code_and_magics(self, lines):
        if self.cell_type == 'code' or self.comment != "#'":
            if self.comment_magics:
                if is_active(self.ext, self.metadata):
                    uncomment_magic(lines, self.language or self.default_language)
                else:
                    lines = uncomment(lines)

        if self.cell_type == 'code':
            unescape_code_start(lines, self.ext, self.language or self.default_language)

        if self.cell_type == 'markdown':
            lines = uncomment(lines, self.markdown_prefix or self.comment)

        return lines


class RScriptCellReader(ScriptCellReader):
    """Read notebook cells from R scripts written according
    to the knitr-spin syntax"""

    comment = "#'"
    markdown_prefix = "#'"
    default_language = 'R'
    start_code_re = re.compile(r"^#\+(.*)\s*$")
    default_comment_magics = True

    def options_to_metadata(self, options):
        return rmd_options_to_metadata('r ' + options)

    def find_cell_end(self, lines):
        """Return position of end of cell marker, and position
        of first line after cell"""
        if self.metadata is None and lines[0].startswith("#'"):
            self.cell_type = 'markdown'
            for i, line in enumerate(lines):
                if not line.startswith("#'"):
                    if _BLANK_LINE.match(line):
                        return i, i + 1, False
                    return i, i, False

            return len(lines), len(lines), False

        if self.metadata and 'cell_type' in self.metadata:
            self.cell_type = self.metadata.pop('cell_type')
        else:
            self.cell_type = 'code'

        parser = StringParser(self.language or self.default_language)
        for i, line in enumerate(lines):
            # skip cell header
            if self.metadata is not None and i == 0:
                continue

            if parser.is_quoted():
                parser.read_line(line)
                continue

            parser.read_line(line)

            if self.start_code_re.match(line) or (self.markdown_prefix and line.startswith(self.markdown_prefix)):
                if i > 0 and _BLANK_LINE.match(lines[i - 1]):
                    if i > 1 and _BLANK_LINE.match(lines[i - 2]):
                        return i - 2, i, False
                    return i - 1, i, False
                return i, i, False

            if _BLANK_LINE.match(line):
                if not next_code_is_indented(lines[i:]):
                    if i > 0:
                        return i, i + 1, False
                    if len(lines) > 1 and not _BLANK_LINE.match(lines[1]):
                        return 1, 1, False
                    return 1, 2, False

        return len(lines), len(lines), False


class LightScriptCellReader(ScriptCellReader):
    """Read notebook cells from plain Python or Julia files. Cells
    are identified by line breaks, unless they start with an
    explicit marker '# +' """
    default_comment_magics = True
    cell_marker_start = None
    cell_marker_end = None

    def __init__(self, fmt=None, default_language=None):
        super(LightScriptCellReader, self).__init__(fmt, default_language)
        self.ext = self.ext or '.py'
        script = _SCRIPT_EXTENSIONS[self.ext]
        self.default_language = default_language or script['language']
        self.comment = script['comment']
        self.ignore_end_marker = True
        self.explicit_end_marker_required = False
        if fmt and 'cell_markers' in fmt and fmt['cell_markers'] != '+,-':
            self.cell_marker_start, self.cell_marker_end = fmt['cell_markers'].split(',', 1)
            self.start_code_re = re.compile('^' + self.comment + r'\s*' + self.cell_marker_start + r'(.*)$')
            self.end_code_re = re.compile('^' + self.comment + r'\s*' + self.cell_marker_end + r'\s*$')
        else:
            self.start_code_re = re.compile('^' + self.comment + r'\s*\+(.*)$')

    def options_to_metadata(self, options):
        title, metadata = text_to_metadata(options, allow_title=True)

        if title:
            metadata['title'] = title

        return metadata

    def metadata_and_language_from_option_line(self, line):
        if self.start_code_re.match(line):
            # We want to parse inner most regions as cells.
            # Thus, if we find another region start before the end for this region,
            # we will have ignore the metadata that we found here, and move on to the next cell.
            groups = self.start_code_re.match(line).groups()
            self.metadata = self.options_to_metadata(groups[0])
            self.ignore_end_marker = False
            if self.cell_marker_start:
                self.explicit_end_marker_required = True
        elif self.simple_start_code_re and self.simple_start_code_re.match(line):
            self.metadata = {}
            self.ignore_end_marker = False
        elif self.cell_marker_end and self.end_code_re.match(line):
            self.metadata = None
            self.cell_type = 'code'

        if self.metadata is not None:
            self.language = self.metadata.get('language', self.default_language)

    def find_cell_end(self, lines):
        """Return position of end of cell marker, and position of first line after cell"""
        if self.metadata is None and not (self.cell_marker_end and self.end_code_re.match(lines[0])) \
                and paragraph_is_fully_commented(lines, self.comment, self.default_language):
            self.cell_type = 'markdown'
            for i, line in enumerate(lines):
                if _BLANK_LINE.match(line):
                    return i, i + 1, False
            return len(lines), len(lines), False

        if self.metadata is None:
            self.end_code_re = None
        elif not self.cell_marker_end:
            end_of_cell = self.metadata.get('endofcell', '-')
            self.end_code_re = re.compile('^' + self.comment + ' ' + end_of_cell + r'\s*$')

        return self.find_region_end(lines)

    def find_region_end(self, lines):
        """Find the end of the region started with start and end markers"""
        if self.metadata and 'cell_type' in self.metadata:
            self.cell_type = self.metadata.pop('cell_type')
        else:
            self.cell_type = 'code'

        parser = StringParser(self.language or self.default_language)
        for i, line in enumerate(lines):
            # skip cell header
            if self.metadata is not None and i == 0:
                continue

            if parser.is_quoted():
                parser.read_line(line)
                continue

            parser.read_line(line)

            # New code region
            # Simple code pattern in LightScripts must be preceded with a blank line
            if self.start_code_re.match(line) or (
                    self.simple_start_code_re and self.simple_start_code_re.match(line) and
                    (self.cell_marker_start or i == 0 or _BLANK_LINE.match(lines[i - 1]))):

                if self.explicit_end_marker_required:
                    # Metadata here was conditioned on finding an explicit end marker
                    # before the next start marker. So we dismiss it.
                    self.metadata = None
                    self.language = None

                if i > 0 and _BLANK_LINE.match(lines[i - 1]):
                    if i > 1 and _BLANK_LINE.match(lines[i - 2]):
                        return i - 2, i, False
                    return i - 1, i, False
                return i, i, False

            if not self.ignore_end_marker and self.end_code_re:
                if self.end_code_re.match(line):
                    return i, i + 1, True
            elif _BLANK_LINE.match(line):
                if not next_code_is_indented(lines[i:]):
                    if i > 0:
                        return i, i + 1, False
                    if len(lines) > 1 and not _BLANK_LINE.match(lines[1]):
                        return 1, 1, False
                    return 1, 2, False

        return len(lines), len(lines), False


class DoublePercentScriptCellReader(ScriptCellReader):
    """Read notebook cells from Spyder/VScode scripts (#59)"""
    default_comment_magics = True

    def __init__(self, fmt, default_language=None):
        ScriptCellReader.__init__(self, fmt, default_language)
        script = _SCRIPT_EXTENSIONS[self.ext]
        self.default_language = default_language or script['language']
        self.comment = script['comment']
        self.start_code_re = re.compile(r"^{}\s*%%(%*)\s(.*)$".format(self.comment))
        self.alternative_start_code_re = re.compile(r"^{}\s*(%%|<codecell>|In\[[0-9 ]*\]:?)\s*$".format(self.comment))

    def metadata_and_language_from_option_line(self, line):
        """Parse code options on the given line. When a start of a code cell
        is found, self.metadata is set to a dictionary."""
        if self.start_code_re.match(line):
            self.language, self.metadata = self.options_to_metadata(line[line.find('%%') + 2:])
        elif self.alternative_start_code_re.match(line):
            self.metadata = {}

    def options_to_metadata(self, options):
        title, metadata = text_to_metadata(options, allow_title=True)

        # Cell type
        for cell_type in ['markdown', 'raw', 'md']:
            code = '[{}]'.format(cell_type)
            if code in title:
                title = title.replace(code, '').strip()
                metadata['cell_type'] = cell_type
                if cell_type == 'md':
                    metadata['region_name'] = cell_type
                    metadata['cell_type'] = 'markdown'
                break

        # Spyder has sub cells
        cell_depth = 0
        while title.startswith('%'):
            cell_depth += 1
            title = title[1:]

        if cell_depth:
            metadata['cell_depth'] = cell_depth
            title = title.strip()

        if title:
            metadata['title'] = title

        return None, metadata

    def find_cell_content(self, lines):
        """Parse cell till its end and set content, lines_to_next_cell.
        Return the position of next cell start"""
        cell_end_marker, next_cell_start, explicit_eoc = self.find_cell_end(lines)

        # Metadata to dict
        if self.start_code_re.match(lines[0]) or self.alternative_start_code_re.match(lines[0]):
            cell_start = 1
        else:
            cell_start = 0

        # Cell content
        source = lines[cell_start:cell_end_marker]
        self.org_content = copy(source)

        if self.cell_type != 'code' or (self.metadata and not is_active(self.ext, self.metadata)) \
                or (self.language is not None and self.language != self.default_language):
            if self.ext == '.py' and self.cell_type != 'code' and self.org_content \
                    and self.org_content[0].lstrip().startswith(('"""', "'''")):
                content = '\n'.join(self.org_content).strip()
                for triple_quote in ['"""', "'''"]:
                    if content.startswith(triple_quote) and content.endswith(triple_quote):
                        content = content[3:-3]
                        self.metadata['cell_marker'] = triple_quote
                        # Trim first/last line return
                        if content.startswith('\n'):
                            content = content[1:]
                        if content.endswith('\n'):
                            content = content[:-1]
                        source = content.splitlines()
                        break
            else:
                source = uncomment(source, self.comment)
        elif self.metadata is not None and self.comment_magics:
            source = self.uncomment_code_and_magics(source)

        self.content = source

        self.lines_to_next_cell = count_lines_to_next_cell(
            cell_end_marker,
            next_cell_start,
            len(lines),
            explicit_eoc)

        return next_cell_start

    def find_cell_end(self, lines):
        """Return position of end of cell marker, and position
        of first line after cell"""

        if self.metadata and 'cell_type' in self.metadata:
            self.cell_type = self.metadata.pop('cell_type')
        else:
            self.cell_type = 'code'

        next_cell = len(lines)
        parser = StringParser(self.language or self.default_language)
        for i, line in enumerate(lines):
            if parser.is_quoted():
                parser.read_line(line)
                continue

            parser.read_line(line)
            if i > 0 and (self.start_code_re.match(line) or self.alternative_start_code_re.match(line)):
                next_cell = i
                break

        if last_two_lines_blank(lines[:next_cell]):
            return next_cell - 2, next_cell, False
        if next_cell > 0 and _BLANK_LINE.match(lines[next_cell - 1]):
            return next_cell - 1, next_cell, False
        return next_cell, next_cell, False


class HydrogenCellReader(DoublePercentScriptCellReader):
    """Read notebook cells from Hydrogen scripts (#59)"""
    default_comment_magics = False


class SphinxGalleryScriptCellReader(ScriptCellReader):  # pylint: disable=W0223
    """Read notebook cells from Sphinx Gallery scripts (#80)"""

    comment = '#'
    default_language = 'python'
    default_comment_magics = True
    twenty_hash = re.compile(r'^#( |)#{19,}\s*$')
    default_markdown_cell_marker = '#' * 79
    markdown_marker = None

    def __init__(self, fmt=None, default_language='python'):
        super(SphinxGalleryScriptCellReader, self).__init__(fmt, default_language)
        self.ext = '.py'
        self.rst2md = (fmt or {}).get('rst2md', False)

    def start_of_new_markdown_cell(self, line):
        """Does this line starts a new markdown cell?
        Then, return the cell marker"""
        for empty_markdown_cell in ['""', "''"]:
            if line == empty_markdown_cell:
                return empty_markdown_cell

        for triple_quote in ['"""', "'''"]:
            if line.startswith(triple_quote):
                return triple_quote

        if self.twenty_hash.match(line):
            return line

        return None

    def metadata_and_language_from_option_line(self, line):
        self.markdown_marker = self.start_of_new_markdown_cell(line)
        if self.markdown_marker:
            self.cell_type = 'markdown'
            if self.markdown_marker != self.default_markdown_cell_marker:
                self.metadata = {'cell_marker': self.markdown_marker}
        else:
            self.cell_type = 'code'

    def find_cell_end(self, lines):
        """Return position of end of cell, and position
        of first line after cell, and whether there was an
        explicit end of cell marker"""

        if self.cell_type == 'markdown':
            # Empty cell "" or ''
            if len(self.markdown_marker) <= 2:
                if len(lines) == 1 or _BLANK_LINE.match(lines[1]):
                    return 0, 2, True
                return 0, 1, True

            # Multi-line comment with triple quote
            if len(self.markdown_marker) == 3:
                for i, line in enumerate(lines):
                    if (i > 0 or line.strip() != self.markdown_marker) and line.rstrip().endswith(self.markdown_marker):
                        explicit_end_of_cell_marker = line.strip() == self.markdown_marker
                        if explicit_end_of_cell_marker:
                            end_of_cell = i
                        else:
                            end_of_cell = i + 1
                        if len(lines) <= i + 1 or _BLANK_LINE.match(
                                lines[i + 1]):
                            return end_of_cell, i + 2, explicit_end_of_cell_marker
                        return end_of_cell, i + 1, explicit_end_of_cell_marker
            else:
                # 20 # or more
                for i, line in enumerate(lines[1:], 1):
                    if not line.startswith(self.comment):
                        if _BLANK_LINE.match(line):
                            return i, i + 1, False
                        return i, i, False

        elif self.cell_type == 'code':
            parser = StringParser('python')
            for i, line in enumerate(lines):
                if parser.is_quoted():
                    parser.read_line(line)
                    continue

                if self.start_of_new_markdown_cell(line):
                    if i > 0 and _BLANK_LINE.match(lines[i - 1]):
                        return i - 1, i, False
                    return i, i, False
                parser.read_line(line)

        return len(lines), len(lines), False

    def find_cell_content(self, lines):
        """Parse cell till its end and set content, lines_to_next_cell.
        Return the position of next cell start"""
        cell_end_marker, next_cell_start, explicit_eoc = self.find_cell_end(lines)

        # Metadata to dict
        cell_start = 0
        if self.cell_type == 'markdown':
            if self.markdown_marker in ['"""', "'''"]:
                # Remove the triple quotes
                if lines[0].strip() == self.markdown_marker:
                    cell_start = 1
                else:
                    lines[0] = lines[0][3:]
                if not explicit_eoc:
                    last = lines[cell_end_marker - 1]
                    lines[cell_end_marker - 1] = last[:last.rfind(self.markdown_marker)]
            if self.twenty_hash.match(self.markdown_marker):
                cell_start = 1
        else:
            self.metadata = {}

        # Cell content
        source = lines[cell_start:cell_end_marker]
        self.org_content = copy(source)

        if self.cell_type == 'code' and self.comment_magics:
            uncomment_magic(source, self.language or self.default_language)

        if self.cell_type == 'markdown' and source:
            if self.markdown_marker.startswith(self.comment):
                source = uncomment(source, self.comment)
            if self.rst2md:
                if rst2md:
                    source = rst2md('\n'.join(source)).splitlines()
                else:
                    raise ImportError('Could not import rst2md from sphinx_gallery.notebook')

        self.content = source

        self.lines_to_next_cell = count_lines_to_next_cell(
            cell_end_marker,
            next_cell_start,
            len(lines),
            explicit_eoc)

        return next_cell_start<|MERGE_RESOLUTION|>--- conflicted
+++ resolved
@@ -1,11 +1,7 @@
 """Read notebook cells from their text representation"""
 
 import re
-<<<<<<< HEAD
-=======
-import json
 from copy import copy
->>>>>>> a52ee8c9
 from nbformat.v4.nbbase import new_code_cell, new_raw_cell, new_markdown_cell
 from .languages import _SCRIPT_EXTENSIONS
 
