--- conflicted
+++ resolved
@@ -43,17 +43,8 @@
     def _read_notebook(self, os_path, as_version=4):
         """Read a notebook from an os path."""
         file, ext = os.path.splitext(os_path)
-<<<<<<< HEAD
         if ext in self.nb_extensions:
             with mock.patch('nbformat.reads', _nbrmd_reads(ext)):
-=======
-        if ext == '.Rmd':
-            with mock.patch('nbformat.reads', _nbrmd_reads):
-                return super(RmdFileContentsManager, self) \
-                    ._read_notebook(os_path, as_version)
-        elif ext == '.md':
-            with mock.patch('nbformat.reads', _nbrmd_md_reads):
->>>>>>> e059120c
                 return super(RmdFileContentsManager, self) \
                     ._read_notebook(os_path, as_version)
         else:
@@ -63,17 +54,8 @@
     def _save_notebook(self, os_path, nb):
         """Save a notebook to an os_path."""
         file, ext = os.path.splitext(os_path)
-<<<<<<< HEAD
         if ext in self.nb_extensions:
             with mock.patch('nbformat.writes', _nbrmd_writes(ext)):
-=======
-        if ext == '.Rmd':
-            with mock.patch('nbformat.writes', _nbrmd_writes):
-                return super(RmdFileContentsManager, self) \
-                    ._save_notebook(os_path, nb)
-        elif ext == '.md':
-            with mock.patch('nbformat.writes', _nbrmd_md_writes):
->>>>>>> e059120c
                 return super(RmdFileContentsManager, self) \
                     ._save_notebook(os_path, nb)
         else:
@@ -86,13 +68,9 @@
 
         if self.exists(path) and \
                 (type == 'notebook' or
-                 (type is None and
-<<<<<<< HEAD
-                  any([path.endswith(ext)
-                       for ext in self.all_nb_extensions()]))):
-            return self._notebook_model(path, content=content)
-=======
-                  any([path.endswith(ext) for ext in self.nb_extensions]))):
+                 (type is None and any([path.endswith(ext)
+                                        for ext in
+                                        self.all_nb_extensions()]))):
             nb = self._notebook_model(path, content=content)
 
             # Read outputs from .ipynb version if available
@@ -109,8 +87,6 @@
                         pass
 
             return nb
-
->>>>>>> e059120c
         else:
             return super(RmdFileContentsManager, self) \
                 .get(path, content, type, format)
